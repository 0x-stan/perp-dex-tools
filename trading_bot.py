"""
Modular Trading Bot - Supports multiple exchanges
"""

import os
import time
import asyncio
import traceback
from dataclasses import dataclass
from decimal import Decimal
from typing import Optional

from exchanges import ExchangeFactory
from helpers import TradingLogger
from helpers.lark_bot import LarkBot
from helpers.telegram_bot import TelegramBot


@dataclass
class TradingConfig:
    """Configuration class for trading parameters."""
    ticker: str
    contract_id: str
    quantity: Decimal
    take_profit: Decimal
    tick_size: Decimal
    direction: str
    max_orders: int
    wait_time: int
    exchange: str
    grid_step: Decimal
    stop_price: Decimal
    pause_price: Decimal
    aster_boost: bool

    @property
    def close_order_side(self) -> str:
        """Get the close order side based on bot direction."""
        return 'buy' if self.direction == "sell" else 'sell'


@dataclass
class OrderMonitor:
    """Thread-safe order monitoring state."""
    order_id: Optional[str] = None
    filled: bool = False
    filled_price: Optional[Decimal] = None
    filled_qty: Decimal = 0.0

    def reset(self):
        """Reset the monitor state."""
        self.order_id = None
        self.filled = False
        self.filled_price = None
        self.filled_qty = 0.0


class TradingBot:
    """Modular Trading Bot - Main trading logic supporting multiple exchanges."""

    def __init__(self, config: TradingConfig):
        self.config = config
        self.logger = TradingLogger(config.exchange, config.ticker, log_to_console=True)

        # Create exchange client
        try:
            self.exchange_client = ExchangeFactory.create_exchange(
                config.exchange,
                config
            )
        except ValueError as e:
            raise ValueError(f"Failed to create exchange client: {e}")

        # Trading state
        self.active_close_orders = []
        self.last_close_orders = 0
        self.last_open_order_time = 0
        self.last_log_time = 0
        self.current_order_status = None
        self.order_filled_event = asyncio.Event()
        self.order_canceled_event = asyncio.Event()
        self.shutdown_requested = False
        self.loop = None

        # Register order callback
        self._setup_websocket_handlers()

    async def graceful_shutdown(self, reason: str = "Unknown"):
        """Perform graceful shutdown of the trading bot."""
        self.logger.log(f"Starting graceful shutdown: {reason}", "INFO")
        self.shutdown_requested = True

        try:
            # Disconnect from exchange
            await self.exchange_client.disconnect()
            self.logger.log("Graceful shutdown completed", "INFO")

        except Exception as e:
            self.logger.log(f"Error during graceful shutdown: {e}", "ERROR")

    def _setup_websocket_handlers(self):
        """Setup WebSocket handlers for order updates."""
        def order_update_handler(message):
            """Handle order updates from WebSocket."""
            try:
                # Check if this is for our contract
                if message.get('contract_id') != self.config.contract_id:
                    return

                order_id = message.get('order_id')
                status = message.get('status')
                side = message.get('side', '')
                order_type = message.get('order_type', '')
                filled_size = Decimal(message.get('filled_size'))
                if order_type == "OPEN":
                    self.current_order_status = status

                if status == 'FILLED':
                    if order_type == "OPEN":
                        self.order_filled_amount = filled_size
                        # Ensure thread-safe interaction with asyncio event loop
                        if self.loop is not None:
                            self.loop.call_soon_threadsafe(self.order_filled_event.set)
                        else:
                            # Fallback (should not happen after run() starts)
                            self.order_filled_event.set()

                    self.logger.log(f"[{order_type}] [{order_id}] {status} "
                                    f"{message.get('size')} @ {message.get('price')}", "INFO")
                    self.logger.log_transaction(order_id, side, message.get('size'), message.get('price'), status)
                elif status == "CANCELED":
                    if order_type == "OPEN":
                        self.order_filled_amount = filled_size
                        if self.loop is not None:
                            self.loop.call_soon_threadsafe(self.order_canceled_event.set)
                        else:
                            self.order_canceled_event.set()

                        if self.order_filled_amount > 0:
                            self.logger.log_transaction(order_id, side, self.order_filled_amount, message.get('price'), status)

                    self.logger.log(f"[{order_type}] [{order_id}] {status} "
                                    f"{message.get('size')} @ {message.get('price')}", "INFO")
                elif status == "PARTIALLY_FILLED":
                    self.logger.log(f"[{order_type}] [{order_id}] {status} "
                                    f"{filled_size} @ {message.get('price')}", "INFO")
                else:
                    self.logger.log(f"[{order_type}] [{order_id}] {status} "
                                    f"{message.get('size')} @ {message.get('price')}", "INFO")

            except Exception as e:
                self.logger.log(f"Error handling order update: {e}", "ERROR")
                self.logger.log(f"Traceback: {traceback.format_exc()}", "ERROR")

        # Setup order update handler
        self.exchange_client.setup_order_update_handler(order_update_handler)

    def _calculate_wait_time(self) -> Decimal:
        """Calculate wait time between orders."""
        cool_down_time = self.config.wait_time

        if len(self.active_close_orders) < self.last_close_orders:
            self.last_close_orders = len(self.active_close_orders)
            return 0

        self.last_close_orders = len(self.active_close_orders)
        if len(self.active_close_orders) >= self.config.max_orders:
            return 1

        if len(self.active_close_orders) / self.config.max_orders >= 2/3:
            cool_down_time = 2 * self.config.wait_time
        elif len(self.active_close_orders) / self.config.max_orders >= 1/3:
            cool_down_time = self.config.wait_time
        elif len(self.active_close_orders) / self.config.max_orders >= 1/6:
            cool_down_time = self.config.wait_time / 2
        else:
            cool_down_time = self.config.wait_time / 4

        # # if the program detects active_close_orders during startup, it is necessary to consider cooldown_time
        # if self.last_open_order_time == 0 and len(self.active_close_orders) > 0:
        #     self.last_open_order_time = time.time()

        if time.time() - self.last_open_order_time > cool_down_time:
            return 0
        else:
            return 1

    async def _place_and_monitor_open_order(self) -> bool:
        """Place an order and monitor its execution."""
        try:
            # Reset state before placing order
            self.order_filled_event.clear()
            self.current_order_status = 'OPEN'
            self.order_filled_amount = 0.0

            # Place the order
            order_result = await self.exchange_client.place_open_order(
                self.config.contract_id,
                self.config.quantity,
                self.config.direction
            )

            if not order_result.success:
                return False

            if order_result.status == 'FILLED':
                return await self._handle_order_result(order_result)
            elif not self.order_filled_event.is_set():
                try:
                    await asyncio.wait_for(self.order_filled_event.wait(), timeout=10)
                except asyncio.TimeoutError:
                    pass

            # Handle order result
            return await self._handle_order_result(order_result)

        except Exception as e:
            self.logger.log(f"Error placing order: {e}", "ERROR")
            self.logger.log(f"Traceback: {traceback.format_exc()}", "ERROR")
            return False

    async def _handle_order_result(self, order_result) -> bool:
        """Handle the result of an order placement."""
        order_id = order_result.order_id
        filled_price = order_result.price

        if self.order_filled_event.is_set() or order_result.status == 'FILLED':
            if self.config.aster_boost:
                close_order_result = await self.exchange_client.place_market_order(
                    self.config.contract_id,
                    self.config.quantity,
                    self.config.close_order_side
                )
            else:
                self.last_open_order_time = time.time()
                # Place close order
                close_side = self.config.close_order_side
                if close_side == 'sell':
                    close_price = filled_price * (1 + self.config.take_profit/100)
                else:
                    close_price = filled_price * (1 - self.config.take_profit/100)

                close_order_result = await self.exchange_client.place_close_order(
                    self.config.contract_id,
                    self.config.quantity,
                    close_price,
                    close_side
                )

                if not close_order_result.success:
                    self.logger.log(f"[CLOSE] Failed to place close order: {close_order_result.error_message}", "ERROR")
                    raise Exception(f"[CLOSE] Failed to place close order: {close_order_result.error_message}")

                return True

        else:
            new_order_price = await self.exchange_client.get_order_price(self.config.direction)

            def should_wait(direction: str, new_order_price: Decimal, order_result_price: Decimal) -> bool:
                if direction == "buy":
                    return new_order_price <= order_result_price
                elif direction == "sell":
                    return new_order_price >= order_result_price
                return False

            if self.config.exchange == "lighter":
                current_order_status = self.exchange_client.current_order.status
            else:
                order_info = await self.exchange_client.get_order_info(order_id)
                current_order_status = order_info.status

            while (
                should_wait(self.config.direction, new_order_price, order_result.price)
                and current_order_status == "OPEN"
            ):
                self.logger.log(f"[OPEN] [{order_id}] Waiting for order to be filled", "INFO")
                await asyncio.sleep(5)
                new_order_price = await self.exchange_client.get_order_price(self.config.direction)

            self.order_canceled_event.clear()
            # Cancel the order if it's still open
<<<<<<< HEAD
            self.logger.log(f"[OPEN] [{order_id}] Order time out, trying to cancel order", "INFO")
            order_filled = False
            try:
                cancel_result = await self.exchange_client.cancel_order(order_id)
                if not cancel_result.success:
                    order_filled = True
                    self.logger.log(f"[CLOSE] Failed to cancel order {order_id}: {cancel_result.error_message}", "ERROR")
=======
            self.logger.log(f"[OPEN] [{order_id}] Cancelling order and placing a new order", "INFO")
            if self.config.exchange == "lighter":
                cancel_result = await self.exchange_client.cancel_order(order_id)
                start_time = time.time()
                while (time.time() - start_time < 10 and self.exchange_client.current_order.status != 'CANCELED' and
                        self.exchange_client.current_order.status != 'FILLED'):
                    await asyncio.sleep(0.1)

                if self.exchange_client.current_order.status not in ['CANCELED', 'FILLED']:
                    raise Exception(f"[OPEN] Error cancelling order: {self.exchange_client.current_order.status}")
>>>>>>> d6085c4a
                else:
                    self.order_filled_amount = self.exchange_client.current_order.filled_size
            else:
                try:
                    cancel_result = await self.exchange_client.cancel_order(order_id)
                    if not cancel_result.success:
                        self.order_canceled_event.set()
                        self.logger.log(f"[CLOSE] Failed to cancel order {order_id}: {cancel_result.error_message}", "WARNING")
                    else:
                        self.current_order_status = "CANCELED"

<<<<<<< HEAD
            except Exception as e:
                order_filled = True
                self.logger.log(f"[CLOSE] Error canceling order {order_id}: {e}", "ERROR")

            if self.config.exchange == "backpack":
                self.order_filled_amount = cancel_result.filled_size
            else:
                # Wait for cancel event or timeout
                if not self.order_canceled_event.is_set() and not order_filled:
                    try:
                        await asyncio.wait_for(self.order_canceled_event.wait(), timeout=5)
                    except asyncio.TimeoutError:
                        order_info = await self.exchange_client.get_order_info(order_id)
                        self.order_filled_amount = order_info.filled_size
=======
                except Exception as e:
                    self.order_canceled_event.set()
                    self.logger.log(f"[CLOSE] Error canceling order {order_id}: {e}", "ERROR")

                if self.config.exchange == "backpack":
                    self.order_filled_amount = cancel_result.filled_size
                else:
                    # Wait for cancel event or timeout
                    if not self.order_canceled_event.is_set():
                        try:
                            await asyncio.wait_for(self.order_canceled_event.wait(), timeout=5)
                        except asyncio.TimeoutError:
                            order_info = await self.exchange_client.get_order_info(order_id)
                            self.order_filled_amount = order_info.filled_size
>>>>>>> d6085c4a

                if order_filled and self.order_filled_amount != self.config.quantity:
                    order_info = await self.exchange_client.get_order_info(order_id)
                    self.order_filled_amount = order_info.filled_size

            if self.order_filled_amount > 0:
                close_side = self.config.close_order_side
                if self.config.aster_boost:
                    close_order_result = await self.exchange_client.place_close_order(
                        self.config.contract_id,
                        self.order_filled_amount,
                        filled_price,
                        close_side
                    )
                else:
                    if close_side == 'sell':
                        close_price = filled_price * (1 + self.config.take_profit/100)
                    else:
                        close_price = filled_price * (1 - self.config.take_profit/100)

                    close_order_result = await self.exchange_client.place_close_order(
                        self.config.contract_id,
                        self.order_filled_amount,
                        close_price,
                        close_side
                    )
                    if self.config.exchange == "lighter":
                        start_time = time.time()
                        while time.time() - start_time < 5:
                            await asyncio.sleep(1)
                            if self.exchange_client.current_order is not None:
                                if self.exchange_client.current_order.status == 'CANCELED-SELF-TRADE':
                                    close_order_result = await self.exchange_client.place_close_order(
                                        self.config.contract_id,
                                        self.order_filled_amount,
                                        close_price,
                                        close_side
                                    )
                                    start_time = time.time()

                self.last_open_order_time = time.time()
                if not close_order_result.success:
                    self.logger.log(f"[CLOSE] Failed to place close order: {close_order_result.error_message}", "ERROR")

            return True

        return False

    async def _log_status_periodically(self):
        """Log status information periodically, including positions."""
        if time.time() - self.last_log_time > 60 or self.last_log_time == 0:
            print("--------------------------------")
            try:
                # Get active orders
                active_orders = await self.exchange_client.get_active_orders(self.config.contract_id)

                # Filter close orders
                self.active_close_orders = []
                for order in active_orders:
                    if order.side == self.config.close_order_side:
                        self.active_close_orders.append({
                            'id': order.order_id,
                            'price': order.price,
                            'size': order.size
                        })

                # Get positions
                position_amt = await self.exchange_client.get_account_positions()

                # Calculate active closing amount
                active_close_amount = sum(
                    Decimal(order.get('size', 0))
                    for order in self.active_close_orders
                    if isinstance(order, dict)
                )

                self.logger.log(f"Current Position: {position_amt} | Active closing amount: {active_close_amount} | "
                                f"Order quantity: {len(self.active_close_orders)}")
                self.last_log_time = time.time()
                # Check for position mismatch
                if abs(position_amt - active_close_amount) > (2 * self.config.quantity):
                    error_message = f"\n\nERROR: [{self.config.exchange.upper()}_{self.config.ticker.upper()}] "
                    error_message += "Position mismatch detected\n"
                    error_message += "###### ERROR ###### ERROR ###### ERROR ###### ERROR #####\n"
                    error_message += "Please manually rebalance your position and take-profit orders\n"
                    error_message += "请手动平衡当前仓位和正在关闭的仓位\n"
                    error_message += f"current position: {position_amt} | active closing amount: {active_close_amount} | "f"Order quantity: {len(self.active_close_orders)}\n"
                    error_message += "###### ERROR ###### ERROR ###### ERROR ###### ERROR #####\n"
                    self.logger.log(error_message, "ERROR")

                    await self.send_notification(error_message.lstrip())

                    if not self.shutdown_requested:
                        self.shutdown_requested = True

                    mismatch_detected = True
                else:
                    mismatch_detected = False

                return mismatch_detected

            except Exception as e:
                self.logger.log(f"Error in periodic status check: {e}", "ERROR")
                self.logger.log(f"Traceback: {traceback.format_exc()}", "ERROR")

            print("--------------------------------")

    async def _meet_grid_step_condition(self) -> bool:
        if self.active_close_orders:
            picker = min if self.config.direction == "buy" else max
            next_close_order = picker(self.active_close_orders, key=lambda o: o["price"])
            next_close_price = next_close_order["price"]

            best_bid, best_ask = await self.exchange_client.fetch_bbo_prices(self.config.contract_id)
            if best_bid <= 0 or best_ask <= 0 or best_bid >= best_ask:
                raise ValueError("No bid/ask data available")

            if self.config.direction == "buy":
                new_order_close_price = best_ask * (1 + self.config.take_profit/100)
                if next_close_price / new_order_close_price > 1 + self.config.grid_step/100:
                    return True
                else:
                    return False
            elif self.config.direction == "sell":
                new_order_close_price = best_bid * (1 - self.config.take_profit/100)
                if new_order_close_price / next_close_price > 1 + self.config.grid_step/100:
                    return True
                else:
                    return False
            else:
                raise ValueError(f"Invalid direction: {self.config.direction}")
        else:
            return True

    async def _check_price_condition(self) -> bool:
        stop_trading = False
        pause_trading = False

        if self.config.pause_price == self.config.stop_price == -1:
            return stop_trading, pause_trading

        best_bid, best_ask = await self.exchange_client.fetch_bbo_prices(self.config.contract_id)
        if best_bid <= 0 or best_ask <= 0 or best_bid >= best_ask:
            raise ValueError("No bid/ask data available")

        if self.config.stop_price != -1:
            if self.config.direction == "buy":
                if best_ask >= self.config.stop_price:
                    stop_trading = True
            elif self.config.direction == "sell":
                if best_bid <= self.config.stop_price:
                    stop_trading = True

        if self.config.pause_price != -1:
            if self.config.direction == "buy":
                if best_ask >= self.config.pause_price:
                    pause_trading = True
            elif self.config.direction == "sell":
                if best_bid <= self.config.pause_price:
                    pause_trading = True

        return stop_trading, pause_trading

    async def send_notification(self, message: str):
        lark_token = os.getenv("LARK_TOKEN")
        if lark_token:
            async with LarkBot(lark_token) as lark_bot:
                await lark_bot.send_text(message)

        telegram_token = os.getenv("TELEGRAM_BOT_TOKEN")
        telegram_chat_id = os.getenv("TELEGRAM_CHAT_ID")
        if telegram_token and telegram_chat_id:
            with TelegramBot(telegram_token, telegram_chat_id) as tg_bot:
                tg_bot.send_text(message)

    async def run(self):
        """Main trading loop."""
        try:
            self.config.contract_id, self.config.tick_size = await self.exchange_client.get_contract_attributes()

            # Log current TradingConfig
            self.logger.log("=== Trading Configuration ===", "INFO")
            self.logger.log(f"Ticker: {self.config.ticker}", "INFO")
            self.logger.log(f"Contract ID: {self.config.contract_id}", "INFO")
            self.logger.log(f"Quantity: {self.config.quantity}", "INFO")
            self.logger.log(f"Take Profit: {self.config.take_profit}%", "INFO")
            self.logger.log(f"Direction: {self.config.direction}", "INFO")
            self.logger.log(f"Max Orders: {self.config.max_orders}", "INFO")
            self.logger.log(f"Wait Time: {self.config.wait_time}s", "INFO")
            self.logger.log(f"Exchange: {self.config.exchange}", "INFO")
            self.logger.log(f"Grid Step: {self.config.grid_step}%", "INFO")
            self.logger.log(f"Stop Price: {self.config.stop_price}", "INFO")
            self.logger.log(f"Pause Price: {self.config.pause_price}", "INFO")
            self.logger.log(f"Aster Boost: {self.config.aster_boost}", "INFO")
            self.logger.log("=============================", "INFO")

            # Capture the running event loop for thread-safe callbacks
            self.loop = asyncio.get_running_loop()
            # Connect to exchange
            await self.exchange_client.connect()
            
            # wait for connection to establish
            await asyncio.sleep(5)

            # Main trading loop
            while not self.shutdown_requested:
                # Update active orders
                active_orders = await self.exchange_client.get_active_orders(self.config.contract_id)

                # Filter close orders
                self.active_close_orders = []
                for order in active_orders:
                    if order.side == self.config.close_order_side:
                        self.active_close_orders.append({
                            'id': order.order_id,
                            'price': order.price,
                            'size': order.size
                        })

                # Periodic logging
                mismatch_detected = await self._log_status_periodically()

                stop_trading, pause_trading = await self._check_price_condition()
                if stop_trading:
                    msg = f"\n\nWARNING: [{self.config.exchange.upper()}_{self.config.ticker.upper()}] \n"
                    msg += "Stopped trading due to stop price triggered\n"
                    msg += "价格已经达到停止交易价格，脚本将停止交易\n"
                    await self.send_notification(msg.lstrip())
                    await self.graceful_shutdown(msg)
                    continue

                if pause_trading:
                    await asyncio.sleep(5)
                    continue

                if not mismatch_detected:
                    wait_time = self._calculate_wait_time()

                    if wait_time > 0:
                        await asyncio.sleep(wait_time)
                        continue
                    else:
                        meet_grid_step_condition = await self._meet_grid_step_condition()
                        if not meet_grid_step_condition:
                            await asyncio.sleep(1)
                            continue

                        await self._place_and_monitor_open_order()
                        self.last_close_orders += 1

        except KeyboardInterrupt:
            self.logger.log("Bot stopped by user")
            await self.graceful_shutdown("User interruption (Ctrl+C)")
        except Exception as e:
            self.logger.log(f"Critical error: {e}", "ERROR")
            await self.graceful_shutdown(f"Critical error: {e}")
            raise
        finally:
            # Ensure all connections are closed even if graceful shutdown fails
            try:
                await self.exchange_client.disconnect()
            except Exception as e:
                self.logger.log(f"Error disconnecting from exchange: {e}", "ERROR")<|MERGE_RESOLUTION|>--- conflicted
+++ resolved
@@ -279,15 +279,6 @@
 
             self.order_canceled_event.clear()
             # Cancel the order if it's still open
-<<<<<<< HEAD
-            self.logger.log(f"[OPEN] [{order_id}] Order time out, trying to cancel order", "INFO")
-            order_filled = False
-            try:
-                cancel_result = await self.exchange_client.cancel_order(order_id)
-                if not cancel_result.success:
-                    order_filled = True
-                    self.logger.log(f"[CLOSE] Failed to cancel order {order_id}: {cancel_result.error_message}", "ERROR")
-=======
             self.logger.log(f"[OPEN] [{order_id}] Cancelling order and placing a new order", "INFO")
             if self.config.exchange == "lighter":
                 cancel_result = await self.exchange_client.cancel_order(order_id)
@@ -298,7 +289,6 @@
 
                 if self.exchange_client.current_order.status not in ['CANCELED', 'FILLED']:
                     raise Exception(f"[OPEN] Error cancelling order: {self.exchange_client.current_order.status}")
->>>>>>> d6085c4a
                 else:
                     self.order_filled_amount = self.exchange_client.current_order.filled_size
             else:
@@ -310,22 +300,6 @@
                     else:
                         self.current_order_status = "CANCELED"
 
-<<<<<<< HEAD
-            except Exception as e:
-                order_filled = True
-                self.logger.log(f"[CLOSE] Error canceling order {order_id}: {e}", "ERROR")
-
-            if self.config.exchange == "backpack":
-                self.order_filled_amount = cancel_result.filled_size
-            else:
-                # Wait for cancel event or timeout
-                if not self.order_canceled_event.is_set() and not order_filled:
-                    try:
-                        await asyncio.wait_for(self.order_canceled_event.wait(), timeout=5)
-                    except asyncio.TimeoutError:
-                        order_info = await self.exchange_client.get_order_info(order_id)
-                        self.order_filled_amount = order_info.filled_size
-=======
                 except Exception as e:
                     self.order_canceled_event.set()
                     self.logger.log(f"[CLOSE] Error canceling order {order_id}: {e}", "ERROR")
@@ -340,11 +314,6 @@
                         except asyncio.TimeoutError:
                             order_info = await self.exchange_client.get_order_info(order_id)
                             self.order_filled_amount = order_info.filled_size
->>>>>>> d6085c4a
-
-                if order_filled and self.order_filled_amount != self.config.quantity:
-                    order_info = await self.exchange_client.get_order_info(order_id)
-                    self.order_filled_amount = order_info.filled_size
 
             if self.order_filled_amount > 0:
                 close_side = self.config.close_order_side
